--- conflicted
+++ resolved
@@ -126,9 +126,6 @@
         }
     }
 
-<<<<<<< HEAD
-    private fun checkPdf(expectedPages: Int = 3) {
-=======
     private fun assumePdfEnvironmentInstalled() {
         assumeTrue(NodeJsWrapper(NodeJsWrapper.defaultPath, workingDirectory = directory).isValid)
         with(NpmWrapper(NpmWrapper.defaultPath)) {
@@ -137,8 +134,7 @@
         }
     }
 
-    private fun checkPdf() {
->>>>>>> 2963caa9
+    private fun checkPdf(expectedPages: Int = 3) {
         val pdf = File(directory, "Quarkdown-test.pdf")
         assertTrue(pdf.exists())
         assertFalse(File(directory, "Quarkdown-test").exists())
@@ -189,13 +185,7 @@
 
     @Test
     fun `pdf via explicit html-pdf`() {
-<<<<<<< HEAD
-        assumeTrue(NodeJsWrapper(NodeJsWrapper.defaultPath, workingDirectory = directory).isValid)
-        assumeTrue(NpmWrapper(NpmWrapper.defaultPath).isValid)
-
-=======
         assumePdfEnvironmentInstalled()
->>>>>>> 2963caa9
         val (_, _) = test("--render", "html-pdf", "--pdf-no-sandbox")
         checkPdf()
     }
