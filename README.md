<p align="center">
  <picture>
    <source media="(prefers-color-scheme: dark)" srcset="https://raw.githubusercontent.com/iamgio/quarkdown/project-files/images/tbanner-light.svg">
    <source media="(prefers-color-scheme: light)" srcset="https://raw.githubusercontent.com/iamgio/quarkdown/project-files/images/tbanner-dark.svg">
    <img alt="Quarkdown banner" src="https://github.com/user-attachments/assets/68dfb3bf-9466-44f3-b220-7067322c4887">
  </picture>
  <br>
  <a href="https://github.com/iamgio/quarkdown/wiki"><img alt="Wiki" src="https://img.shields.io/badge/wiki-read-darkcyan"></a>
  <a href="https://quarkdown.com/docs"><img alt="Docs" src="https://img.shields.io/badge/docs-read-blue"></a>
  <a href="https://github.com/iamgio/quarkdown/releases/latest"><img alt="Release" src="https://img.shields.io/github/v/release/iamgio/quarkdown?color=mediumseagreen"></a>
  <a href="https://pinterest.github.io/ktlint"><img alt="FMT: Ktlint" src="https://img.shields.io/badge/fmt-ktlint-7f52ff?logo=kotlin&logoColor=f5f5f5"></a>
  <a href="https://www.codefactor.io/repository/github/iamgio/quarkdown"><img alt="CodeFactor" src="https://www.codefactor.io/repository/github/iamgio/quarkdown/badge/main"></a>
  <br>
  <br>
  <strong>Download</strong>
  <br>
  <a href="https://github.com/iamgio/quarkdown/releases/tag/latest">Latest</a>
  &nbsp; | &nbsp;
  <strong><a href="https://github.com/iamgio/quarkdown/releases/latest">Stable</a></strong>&nbsp;
  <br>
  <hr>
</p>

# Table of contents

1. [About](#about)
2. [Demo](#as-simple-as-you-expect)
3. [Targets](#targets)
4. [Comparison](#comparison)
5. [Getting started](#getting-started)
    1. [Installation](#installation)
    2. [Creating a project](#creating-a-project)
    3. [Compiling](#compiling)
6. [Mock document](#mock-document)
7. [Contributing](#contributing)
8. [Sponsors](#sponsors)
9. [Concept](#concept)

&nbsp;

# About

Quarkdown is a modern Markdown-based typesetting system, designed around the key concept of **versatility**, by seamlessly compiling a project
into a print-ready book or an interactive presentation.
All through an incredibly powerful Turing-complete extension of Markdown, ensuring your ideas flow automatically into paper.

&nbsp;

<p align="center">
  <img src="https://raw.githubusercontent.com/iamgio/quarkdown/project-files/images/paged-demo.png" alt="Paper demo">
  <p align="center"><em>Original credits: <a href="https://arxiv.org/abs/1706.03762v7">Attention Is All You Need</a></em></p>
</p>

<br>

Born as an extension of CommonMark and GFM, the Quarkdown Flavor brings **functions** to Markdown, along with many other syntax extensions.

<br>

> This is a function call:
> ```
> .somefunction {arg1} {arg2}
>     Body argument
> ```

<br>

**Possibilities are unlimited** thanks to an ever-expanding [standard library](quarkdown-stdlib/src/main/kotlin/com/quarkdown/stdlib),
which offers layout builders, I/O, math, conditional statements and loops.

**Not enough?** You can still define your own functions and variables — all within Markdown.
You can even create awesome libraries for everyone to use.

<br>

> ```
> .function {greet}
>     to from:
>     **Hello, .to** from .from!
>
> .greet {world} from:{iamgio}
> ```
> Result: **Hello, world** from iamgio!

<br>

This out-of-the-box scripting support opens doors to complex and dynamic content that would be otherwise impossible
to achieve with vanilla Markdown.

Combined with live preview and :zap: fast compilation speed, Quarkdown simply gets the work done.

&nbsp;

<p align="center">
<img src="https://raw.githubusercontent.com/iamgio/quarkdown/project-files/video/livepreview.gif" alt="Live preview" />
</p>

&nbsp;

Check the [wiki](https://github.com/iamgio/quarkdown/wiki) to learn more about the language and its features.

&nbsp;

---

<h2 align="center">Check out the demo presentation <a href="https://iamgio.eu/quarkdown/demo" target="_blank">here</a></h3>
<p align="center">
Built with Quarkdown itself — <a href="demo/demo.qd" target="_blank"><strong>source code</strong></a>
<br><br>
<em>(Desktop view is suggested)</em>
</p>

---

&nbsp;

## As simple as you expect...

<p align="center">
  <img src="https://raw.githubusercontent.com/iamgio/quarkdown/project-files/images/code-paper.png" alt="Paper code demo">
  <p align="center"><em>Inspired by: <a href="https://news.mit.edu/2025/x-ray-flashes-nearby-supermassive-black-hole-accelerate-mysteriously-0113">X-ray flashes from a nearby supermassive black hole accelerate mysteriously</a></em></p>
</p>

&nbsp;

<h2 align="right">...as complex as you need.</h2>

<p align="center">
  <img src="https://raw.githubusercontent.com/iamgio/quarkdown/project-files/images/code-chart.png" alt="Chart code demo">
</p>

# Targets

- **HTML**
  - :white_check_mark: Plain output (default)
  - :white_check_mark: Slides <sup>via [reveal.js](https://revealjs.com)</sup>
  - :white_check_mark: Paged (books, articles) <sup>via [paged.js](https://pagedjs.org)</sup>  
    *Paged documents require a webserver to render in the browser. See the [`-p`](#options) option below.*

- **PDF**
  - :white_check_mark: All document types and features supported by HTML are also supported when exporting to PDF.
  - Check the wiki's [PDF export](https://github.com/iamgio/quarkdown/wiki/pdf-export) page to learn more.

The desired document type can be set by calling the [`.doctype` function](https://github.com/iamgio/quarkdown/wiki/document-metadata) within the source itself:
- `.doctype {slides}`
- `.doctype {paged}`

# Comparison

|                       |     Quarkdown      |      Markdown      |       LaTeX        |       Typst        |      AsciiDoc      |        MDX         |
|-----------------------|:------------------:|:------------------:|:------------------:|:------------------:|:------------------:|:------------------:|
| Concise and readable  | :white_check_mark: | :white_check_mark: |        :x:         | :white_check_mark: | :white_check_mark: | :white_check_mark: |
| Full document control | :white_check_mark: |        :x:         | :white_check_mark: | :white_check_mark: |        :x:         |        :x:         |
| Scripting             | :white_check_mark: |        :x:         |      Partial       | :white_check_mark: |        :x:         | :white_check_mark: |
| Book/article export   | :white_check_mark: |        :x:         | :white_check_mark: | :white_check_mark: | :white_check_mark: |    Third-party     |
| Presentation export   | :white_check_mark: |        :x:         | :white_check_mark: | :white_check_mark: | :white_check_mark: |    Third-party     |
| Learning curve        |   :green_circle:   |   :green_circle:   |    :red_circle:    |  :orange_circle:   |   :green_circle:   |   :green_circle:   |
| Targets               |     HTML, PDF      |        HTML        |  PDF, PostScript   |        PDF         |  HTML, PDF, ePub   |        HTML        |

<table>
  <thead>
    <tr>
      <th>LaTeX</th>
      <th>Quarkdown</th>
    </tr>
  </thead>
  <tbody>
    <tr>
      <td>

```latex
\tableofcontents

\section{Section}

\subsection{Subsection}

\begin{enumerate}
    \item \textbf{First} item
    \item \textbf{Second} item
\end{itemize}

\begin{center}
    This text is \textit{centered}.
\end{center}

\begin{figure}[!h]
    \centering
    \begin{subfigure}[b]
        \includegraphics[width=0.3\linewidth]{img1.png}
    \end{subfigure}
    \begin{subfigure}[b]
        \includegraphics[width=0.3\linewidth]{img2.png}
    \end{subfigure}
    \begin{subfigure}[b]
        \includegraphics[width=0.3\linewidth]{img3.png}
    \end{subfigure}
\end{figure}
```

</td>
<td>

```markdown
.tableofcontents

# Section

## Subsection

1. **First** item
2. **Second** item

.center
    This text is _centered_.

.row alignment:{spacebetween}
    ![Image 1](img1.png)

    ![Image 2](img2.png)
    
    ![Image 3](img3.png)
```

</td>
</tr>
</tbody>
</table>

&nbsp;

# Getting started

## Installation

### Homebrew (Linux/macOS)

```shell
brew tap quarkdown-labs/quarkdown
brew install quarkdown-labs/quarkdown/quarkdown
```

### Scoop (Windows)

```shell
scoop bucket add java
scoop bucket add quarkdown https://github.com/quarkdown-labs/scoop-quarkdown          
scoop install quarkdown
```

### Install script (Linux/macOS)

```shell
curl -fsSL https://raw.githubusercontent.com/quarkdown-labs/get-quarkdown/refs/heads/main/install.sh | sudo bash
```

Root privileges let the script install Quarkdown into `/opt/quarkdown` and its wrapper script into `/usr/local/bin/quarkdown`.

Requirements:
- Java 17 or higher
- Node.js and npm

### Manual installation

Download `quarkdown.zip` from the [latest stable release](https://github.com/iamgio/quarkdown/releases/latest) or build it with `gradlew distZip`, and unzip it.

<<<<<<< HEAD
Optionally, adding `<install_dir>/bin` it to your `PATH` allows you to access Quarkdown more easily.
=======
- The `bin` directory contains the executable scripts. Optionally, adding it to your `PATH` allows you to access Quarkdown more easily.
- The `lib/qd` directory contains `.qd` libraries that can be imported into a project.
>>>>>>> 04f1577d

Requirements:
- Java 17 or higher
- (Only for PDF export) Node.js, npm, Puppeteer. See [*PDF export*](https://github.com/iamgio/quarkdown/wiki/PDF-export) for details.

## Creating a project

Running **`quarkdown create [directory]`** will launch the prompt-based project wizard, making it quicker than ever
to set up a new Quarkdown project, with all [metadata](https://github.com/iamgio/quarkdown/wiki/document-metadata) and initial content already present.

For more information about the project creator, check out its [wiki page](https://github.com/iamgio/quarkdown/wiki/cli%3A-project-creator).

Alternatively, you may manually create a `.qd` source file and start from there.

## Compiling

Running **`quarkdown c file.qd`** will compile the given file and save the output to file.

> If the project is composed by multiple source files, the target file must be the root one, i.e. the one that includes the other files.
>
> - [How to include other files?](https://github.com/iamgio/quarkdown/wiki/including-other-quarkdown-files)

If you would like to familiarize yourself with Quarkdown instead, `quarkdown repl` lets you play with an interactive REPL mode.

#### Options

- **`-p`** or **`--preview`**: enables automatic content reloading after compiling.  
  If a [webserver](https://github.com/iamgio/quarkdown/wiki/cli%3A-webserver) is not running yet, it is started and the document is opened in the default browser.  
  This is required in order to render paged documents in the browser.

- **`-w`** or **`--watch`**: recompiles the source everytime a file from the source directory is changed.  
  
> [!TIP]
> Combine `-p -w` to achieve ***live preview***!

- **`--pdf`**: produces a PDF file. Learn more in the wiki's [*PDF export*](https://github.com/iamgio/quarkdown/wiki/pdf-export) page.

- `-o <dir>` or `--output <dir>`: sets the directory of the output files. Defaults to `./output`.

- `-l <dir>` or `--libs <dir>`: sets the directory where external libraries can be loaded from. Defaults to `<install dir>/lib/qd`. [(?)](https://github.com/iamgio/quarkdown/wiki/importing-external-libraries)

- `-r <renderer>` or `--render <renderer>`: sets the target renderer. Defaults to `html`. Accepted values:
  - `html`
  - `html-pdf` (equivalent to `-r html --pdf`)

- `--server-port <port>`: optional customization of the local webserver's port. Defaults to `8089`.

- `--pretty`: produces pretty output code. This is useful for debugging or to read the output code more easily,
  but it should be disabled in production as the results might be visually affected.

- `--clean`: deletes the content of the output directory before producing new files. Destructive operation.

- `--strict`: forces the program to exit if an error occurs. When not in strict mode, errors are shown as boxes in the document.

- `--no-media-storage`: turns the media storage system off. [(?)](https://github.com/iamgio/quarkdown/wiki/media-storage)

- `-Dloglevel=<level>` (JVM property): sets the log level. If set to `warning` or higher, the output content is not printed out.

&nbsp;

---

&nbsp;

## Mock document

&nbsp;

<p align="center">
  <img width="550" src="https://raw.githubusercontent.com/iamgio/quarkdown/project-files/images/mock-demo.png" alt="Mock document demo">
</p>

***Mock***, written in Quarkdown, is a comprehensive collection of visual elements offered by the language,
making it ideal for exploring and understanding its key features — all while playing and experimenting hands-on with a concrete outcome in the form of pages or slides.

- The document's source files are available in the [`mock`](mock) directory, and can be compiled via `quarkdown c mock/main.qd -p`.
- The PDF artifacts generated for all possible theme combinations are available and can be viewed in the [`generated`](https://github.com/iamgio/quarkdown/tree/generated/pdf/mock) branch.  

## Contributing

Contributions are welcome! Please check [CONTRIBUTING.md](CONTRIBUTING.md) to know how contribute via issues or pull requests.

## Sponsors

A special thanks to all the sponsors who [supported this project](https://github.com/sponsors/iamgio)!

<p align="center">
  <a href="https://falconer.ai"><img src="https://media.licdn.com/dms/image/sync/v2/D5627AQEv-rlp3aPoUg/articleshare-shrink_800/articleshare-shrink_800/0/1742584632918?e=2147483647&v=beta&t=TlKe3D56q8e7V-G4j26cX3MV5nhza3Jhwy2O3yg20dE" alt="Falconer" width="350"></a>
</p>

<p align="center">
  <a href="https://github.com/LunaBluee"><img src="https://avatars.githubusercontent.com/u/145209701?v=4" alt="LunaBluee" width="35"></a>&nbsp;
  <a href="https://github.com/dcopia"><img src="https://avatars.githubusercontent.com/u/162327812?v=4" alt="dcopia" width="35"></a>
  <a href="https://github.com/Pallandos"><img src="https://avatars.githubusercontent.com/u/146179143?v=4" alt="Pallandos" width="35"></a>
</p>

## Concept

The logo resembles the original [Markdown icon](https://github.com/dcurtis/markdown-mark), with focus on Quarkdown's completeness,
richness of features and customization options, emphasized by the revolving arrow all around the sphere.

<p align="center">
  <picture>
    <source media="(prefers-color-scheme: dark)" srcset="https://raw.githubusercontent.com/iamgio/quarkdown/project-files/images/ticon-light.svg">
    <source media="(prefers-color-scheme: light)" srcset="https://raw.githubusercontent.com/iamgio/quarkdown/project-files/images/ticon-dark.svg">
    <img alt="Quarkdown icon" src="https://raw.githubusercontent.com/iamgio/quarkdown/project-files/images/ticon-dark.svg">
  </picture>
</p>

What could be mistaken for a planet is actually a **quark** or, more specifically, a **down quark**,
an elementary particle that is a major constituent of matter: they give life to every complex structure we know of,
while also being one of the lightest objects in existence.

This is, indeed, the concept **Quarkdown** is built upon. <|MERGE_RESOLUTION|>--- conflicted
+++ resolved
@@ -264,12 +264,7 @@
 
 Download `quarkdown.zip` from the [latest stable release](https://github.com/iamgio/quarkdown/releases/latest) or build it with `gradlew distZip`, and unzip it.
 
-<<<<<<< HEAD
 Optionally, adding `<install_dir>/bin` it to your `PATH` allows you to access Quarkdown more easily.
-=======
-- The `bin` directory contains the executable scripts. Optionally, adding it to your `PATH` allows you to access Quarkdown more easily.
-- The `lib/qd` directory contains `.qd` libraries that can be imported into a project.
->>>>>>> 04f1577d
 
 Requirements:
 - Java 17 or higher
