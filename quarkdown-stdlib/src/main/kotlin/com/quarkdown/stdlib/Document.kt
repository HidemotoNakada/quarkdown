package com.quarkdown.stdlib

import com.quarkdown.core.ast.InlineMarkdownContent
import com.quarkdown.core.ast.MarkdownContent
import com.quarkdown.core.ast.base.block.Heading
import com.quarkdown.core.ast.quarkdown.block.Container
import com.quarkdown.core.ast.quarkdown.block.toc.TableOfContentsView
import com.quarkdown.core.ast.quarkdown.inline.PageCounter
import com.quarkdown.core.ast.quarkdown.invisible.PageMarginContentInitializer
import com.quarkdown.core.context.Context
import com.quarkdown.core.context.MutableContext
import com.quarkdown.core.context.toc.TableOfContents
import com.quarkdown.core.document.DocumentAuthor
import com.quarkdown.core.document.DocumentInfo
import com.quarkdown.core.document.DocumentTheme
import com.quarkdown.core.document.DocumentType
import com.quarkdown.core.document.layout.caption.CaptionPosition
import com.quarkdown.core.document.layout.page.PageMarginPosition
import com.quarkdown.core.document.layout.page.PageOrientation
import com.quarkdown.core.document.layout.page.PageSizeFormat
import com.quarkdown.core.document.numbering.DocumentNumbering
import com.quarkdown.core.document.numbering.NumberingFormat
import com.quarkdown.core.document.size.Size
import com.quarkdown.core.document.size.Sizes
import com.quarkdown.core.function.library.loader.Module
import com.quarkdown.core.function.library.loader.moduleOf
import com.quarkdown.core.function.reflect.annotation.Injected
import com.quarkdown.core.function.reflect.annotation.LikelyBody
import com.quarkdown.core.function.reflect.annotation.LikelyNamed
import com.quarkdown.core.function.reflect.annotation.Name
import com.quarkdown.core.function.value.DictionaryValue
import com.quarkdown.core.function.value.NodeValue
import com.quarkdown.core.function.value.OutputValue
import com.quarkdown.core.function.value.StringValue
import com.quarkdown.core.function.value.Value
import com.quarkdown.core.function.value.VoidValue
import com.quarkdown.core.function.value.dictionaryOf
import com.quarkdown.core.function.value.wrappedAsValue
import com.quarkdown.core.localization.LocaleLoader
import com.quarkdown.core.pipeline.error.IOPipelineException

/**
 * `Document` stdlib module exporter.
 * This module handles document information and details.
 * @see com.quarkdown.core.document.DocumentInfo
 */
val Document: Module =
    moduleOf(
        ::docType,
        ::docName,
        ::docAuthor,
        ::docAuthors,
        ::docLanguage,
        ::theme,
        ::numbering,
        ::disableNumbering,
        ::paragraphStyle,
        ::captionPosition,
        ::texMacro,
        ::pageFormat,
        ::pageMarginContent,
        ::footer,
        ::currentPage,
        ::totalPages,
        ::autoPageBreak,
        ::disableAutoPageBreak,
        ::marker,
        ::tableOfContents,
    )

/**
 * If [value] is not `null`, it updates document information (according to [set]).
 * Document information is fetched from [this] context via [Context.documentInfo].
 * If it's `null`, the needed value (according to [get]) from the current document is returned.
 * @param value (optional) value to assign to a document info field
 * @return the result of [get], wrapped in a [StringValue], if [value] is `null`. [VoidValue] otherwise
 */
private fun <T> Context.modifyOrEchoDocumentInfo(
    value: T?,
    get: DocumentInfo.() -> OutputValue<*>,
    set: DocumentInfo.(T) -> Unit,
): OutputValue<*> {
    if (value == null) {
        return get(this.documentInfo)
    }

    set(this.documentInfo, value)
    return VoidValue
}

/**
 * If [type] is not `null`, it sets the document type to its value.
 * The document type affects its final output style.
 * If it's `null`, the name of the current document type is returned.
 * @param type (optional) type to assign to the document
 * @return the lowercase name of the current document type if [type] is `null`
 * @wiki Document metadata
 */
@Name("doctype")
fun docType(
    @Injected context: Context,
    type: DocumentType? = null,
): OutputValue<*> =
    context.modifyOrEchoDocumentInfo(
        type,
        get = {
            this.type.name
                .lowercase()
                .wrappedAsValue()
        },
        set = { this.type = it },
    )

/**
 * If [name] is not `null`, it sets the document name to its value.
 * If it's `null`, the current document name is returned.
 * @param name (optional) name to assign to the document
 * @return the current document name if [name] is `null`
 * @wiki Document metadata
 */
@Name("docname")
fun docName(
    @Injected context: Context,
    name: String? = null,
): OutputValue<*> =
    context.modifyOrEchoDocumentInfo(
        name,
        get = { (this.name ?: "").wrappedAsValue() },
        set = { this.name = it },
    )

/**
 * If [author] is not `null`, it sets the document author to its value.
 * If it's `null`, the current document author is returned.
 * @param author (optional) author to assign to the document
 * @return the current document author if [author] is `null`
 * @wiki Document metadata
 */
@Name("docauthor")
fun docAuthor(
    @Injected context: Context,
    author: String? = null,
): OutputValue<*> =
    context.modifyOrEchoDocumentInfo(
        author,
        get = { (this.authors.firstOrNull()?.name ?: "").wrappedAsValue() },
        set = { this.authors += DocumentAuthor(name = it) },
    )

/**
 * If [authors] is not `null`, it sets the document authors to its value.
 * If it's `null`, the current document authors are returned.
 *
 * Set example:
 * ```
 * .docauthors
 *   - John Doe
 *     - email: johndoe@email.com
 *     - website: https://github.com/iamgio/quarkdown
 *   - Jane Doe
 *     - email: janedoe@email.com
 * ```
 *
 * Compared to [docAuthor], this function allows for multiple authors and additional information.
 *
 * @param authors (optional) authors to assign to the document.
 * Each dictionary entry contains the author's name associated with a nested dictionary of additional information.
 * @return the current document authors if [authors] is `null`
 * @wiki Document metadata
 */
@Name("docauthors")
fun docAuthors(
    @Injected context: Context,
    authors: Map<String, DictionaryValue<OutputValue<String>>>? = null,
): OutputValue<*> =
    context.modifyOrEchoDocumentInfo(
        authors,
        get = {
            // List<(String, Map<String, String>)> -> Map<String, Map<String, String>>
            dictionaryOf(
                this.authors.map {
                    it.name to
                        DictionaryValue(
                            it.info.mapValues { (_, value) -> value.wrappedAsValue() }.toMutableMap(),
                        )
                },
            )
        },
        set = {
            // Map<String, Map<String, String>> -> List<(String, Map<String, String>)>
            this.authors.addAll(
                it.map { (name, info) ->
                    DocumentAuthor(
                        name = name,
                        info = info.unwrappedValue.mapValues { (_, value) -> value.unwrappedValue },
                    )
                },
            )
        },
    )

/**
 * If [locale] is not `null`, it sets the document locale to its value.
 * If it's `null`, the localized name of the current document locale is returned.
 * @param locale (optional) case-insensitive,
 *               either a locale tag (e.g. `en`, `en-US`, `it`, `fr-CA`)
 *               or an English name of a locale (e.g. `English`, `English (United States)`, `Italian`, `French (Canada)`)
 *               to assign to the document
 * @return the localized name of the current document locale if [locale] is `null`
 * @throws IllegalArgumentException if the locale tag is not invalid or not found
 * @wiki Localization
 */
@Name("doclang")
fun docLanguage(
    @Injected context: Context,
    locale: String? = null,
): OutputValue<*> =
    context.modifyOrEchoDocumentInfo(
        locale,
        get = { (this.locale?.localizedName ?: "").wrappedAsValue() },
        set = {
            this.locale =
                LocaleLoader.SYSTEM.find(it)
                    ?: throw IllegalArgumentException("Locale $it not found")
        },
    )

/**
 * Sets the global document theme.
 * @param color (optional) color scheme to assign (searched in `resources/render/theme/color`)
 * @param layout (optional) layout format to assign (searched in `resources/render/theme/layout`)
 * @throws IOPipelineException if any of the theme components isn't resolved
 * @wiki Theme
 */
fun theme(
    @Injected context: Context,
    color: String? = null,
    @LikelyNamed layout: String? = null,
): VoidValue {
    /**
     * @throws IOPipelineException if [theme] is not a valid theme
     */
    fun checkExistance(theme: String) {
        object {}.javaClass.getResource("/render/theme/${theme.lowercase()}.css")
            ?: throw IOPipelineException("Theme $theme not found")
    }

    // Update global theme.
    context.documentInfo.theme =
        DocumentTheme(
            color = color?.lowercase()?.also { checkExistance("color/$it") },
            layout = layout?.lowercase()?.also { checkExistance("layout/$it") },
        )

    return VoidValue
}

/**
 * Sets the global numbering format across the document.
 * Numbering is applied to elements that support it, such as headings and figures.
 *
 * - If a format is `none`, that kind of numbering is disabled.
 *
 * - Otherwise, it accepts a string where each character represents a symbol.
 *   Some characters are reserved for counting:
 *     - `1` for decimal (`1, 2, 3, ...`)
 *     - `a` for lowercase latin alphabet (`a, b, c, ...`)
 *     - `A` for uppercase latin alphabet (`A, B, C, ...`)
 *     - `i` for lowercase roman numerals (`i, ii, iii, ...`)
 *     - `I` for uppercase roman numerals (`I, II, III, ...`)
 *
 *     Any other character is considered a fixed symbol.
 *
 * Sample numbering strings are `1.1.1`, `1.A.a`, `A.A`.
 * @param formats map of numbering formats for different element types.
 * Built-in keys are:
 * - `headings`, used for headings (titles) and [tableOfContents] entries;
 * - `figures`, used for captioned images;
 * - `tables`, used for captioned tables.
 * Any other key can be addressed by custom elements (see [numbered]).
 * @wiki Numbering
 */
fun numbering(
    @Injected context: Context,
    @LikelyBody formats: Map<String, Value<String>>,
): VoidValue {
    fun parse(format: Value<String>): NumberingFormat =
        when (val unwrapped = format.unwrappedValue) {
            // Disable numbering. Setting to null would instead trigger the default one.
            "none" -> NumberingFormat(symbols = emptyList())
            // Parse the format string.
            else -> NumberingFormat.fromString(unwrapped)
        }

    context.documentInfo.numbering =
        DocumentNumbering(
            headings = formats["headings"]?.let(::parse),
            figures = formats["figures"]?.let(::parse),
            tables = formats["tables"]?.let(::parse),
            extra = formats.map { (key, value) -> key to parse(value) }.toMap(),
        )

    return VoidValue
}

/**
 * Disables numbering across the document, in case a default numbering is set.
 * @see numbering
 * @wiki Numbering
 */
@Name("nonumbering")
fun disableNumbering(
    @Injected context: Context,
) = numbering(context, emptyMap())

/**
 * Sets the global style of paragraphs in the document.
 * If a value is unset, the default value supplied by the underlying renderer is used.
 * @param lineHeight height of each line, multiplied by the font size
 * @param letterSpacing whitespace between letters, multiplied by the font size
 * @param spacing whitespace between paragraphs, multiplied by the font size
 * @param indent whitespace at the start of each paragraph, multiplied by the font size.
 *               LaTeX's policy is used: indenting the first line of paragraphs, except the first one and aligned ones
 * @wiki Paragraph style
 */
@Name("paragraphstyle")
fun paragraphStyle(
    @Injected context: Context,
    @Name("lineheight") lineHeight: Number? = null,
<<<<<<< HEAD
    @LikelyNamed spacing: Number? = null,
    @LikelyNamed indent: Number? = null,
=======
    @Name("letterspacing") letterSpacing: Number? = null,
    spacing: Number? = null,
    indent: Number? = null,
>>>>>>> f5a8c202
): VoidValue {
    with(context.documentInfo.layout.paragraphStyle) {
        this.lineHeight = lineHeight?.toDouble() ?: this.lineHeight
        this.letterSpacing = letterSpacing?.toDouble() ?: this.letterSpacing
        this.spacing = spacing?.toDouble() ?: this.spacing
        this.indent = indent?.toDouble() ?: this.indent
    }
    return VoidValue
}

/**
 * Sets the position of captions, relative to the content they describe.
 * @param default the default position for all captions. Defaults to [CaptionPosition.BOTTOM]
 * @param figures caption position for figures. If set, overrides [default] for figures.
 * @param tables caption position for tables. If set, overrides [default] for tables.
 * @wiki Caption position
 */
@Name("captionposition")
fun captionPosition(
    @Injected context: Context,
    @LikelyNamed default: CaptionPosition? = null,
    @LikelyNamed figures: CaptionPosition? = null,
    @LikelyNamed tables: CaptionPosition? = null,
): VoidValue {
    with(context.documentInfo.layout.captionPosition) {
        this.default = default ?: this.default
        this.figures = figures ?: this.figures
        this.tables = tables ?: this.tables
    }
    return VoidValue
}

/**
 * Creates a new global TeX macro that can be accessed within math blocks.
 * @param name name of the macro
 * @param macro TeX code
 * @wiki TeX macros
 */
@Name("texmacro")
fun texMacro(
    @Injected context: Context,
    name: String,
    @LikelyBody macro: String,
) = VoidValue.also { context.documentInfo.tex.macros[name] = macro }

/**
 * Sets the format of the document.
 * If a value is `null`, the default value supplied by the underlying renderer is used.
 * If neither [format] nor [width] or [height] are `null`, the latter override the former.
 * If both [format] and [width] or [height] are `null`, the default value is used.
 * @param format standard size format of each page (overridden by [width] and [height])
 * @param orientation orientation of each page.
 *                    If not specified, the preferred orientation of the document type is used.
 *                    Does not take effect if [format] is not specified.
 * @param width width of each page
 * @param height height of each page
 * @param margin blank space around the content of each page. Not supported in slides documents
 * @param columns positive number of columns on each page.
 *                If set and greater than 1, the layout becomes multi-column. If < 1, the value is discarded
 * @param alignment text alignment of the content on each page
 * @wiki Page format
 */
@Name("pageformat")
fun pageFormat(
    @Injected context: Context,
    @Name("size") format: PageSizeFormat? = null,
    @LikelyNamed orientation: PageOrientation = context.documentInfo.type.preferredOrientation,
    @LikelyNamed width: Size? = null,
    @LikelyNamed height: Size? = null,
    @LikelyNamed margin: Sizes? = null,
    @LikelyNamed columns: Int? = null,
    @LikelyNamed alignment: Container.TextAlignment? = null,
): VoidValue {
    with(context.documentInfo.layout.pageFormat) {
        // If, for instance, the document is landscape and the given format is portrait,
        // the format is converted to landscape.
        val formatBounds = format?.getBounds(orientation)

        // Width and/or height override the format size if both are not null.
        this.pageWidth = width ?: formatBounds?.width ?: this.pageWidth
        this.pageHeight = height ?: formatBounds?.height ?: this.pageHeight

        this.margin = margin
        this.columnCount = columns?.takeIf { it > 0 }
        this.alignment = alignment
    }

    return VoidValue
}

/**
 * Displays text content on each page of a document.
 * @param position position of the content within the page
 * @param content content to be displayed on each page
 * @return a wrapped [PageMarginContentInitializer] node
 * @wiki Page margin content
 */
@Name("pagemargin")
fun pageMarginContent(
    position: PageMarginPosition = PageMarginPosition.TOP_CENTER,
    @LikelyBody content: MarkdownContent,
): NodeValue =
    PageMarginContentInitializer(
        content.children,
        position,
    ).wrappedAsValue()

/**
 * Displays text content on the bottom center of each page of a document.
 * Shortcut for [pageMarginContent] with [PageMarginPosition.BOTTOM_CENTER] as its position.
 * @see pageMarginContent
 * @return a wrapped [PageMarginContentInitializer] node with its position set to bottom center
 * @wiki Page margin content
 */
fun footer(
    @LikelyBody content: MarkdownContent,
): NodeValue =
    pageMarginContent(
        PageMarginPosition.BOTTOM_CENTER,
        content,
    )

/**
 * Displays the index (beginning from 1) of the page this element lies in.
 * In case the current document type does not support page counting (e.g. plain document),
 * a placeholder is used.
 * @return a new [PageCounter] node
 * @wiki Page counter
 */
@Name("currentpage")
fun currentPage() = PageCounter(PageCounter.Target.CURRENT).wrappedAsValue()

/**
 * Displays the total amount of pages in the document.
 * In case the current document type does not support page counting (e.g. plain document),
 * a placeholder is used.
 * @return a new [PageCounter] node
 * @wiki Page counter
 */
@Name("totalpages")
fun totalPages() = PageCounter(PageCounter.Target.TOTAL).wrappedAsValue()

/**
 * Sets a new automatic page break threshold when a heading is found:
 * if a heading's depth value (the amount of leading `#`s) is equals or less than [maxDepth],
 * a page break is forced before the heading.
 * @param maxDepth heading depth to force page breaks for (positive only).
 * @throws IllegalArgumentException if [maxDepth] is a negative value
 * @see disableAutoPageBreak
 * @wiki Page break
 */
@Name("autopagebreak")
fun autoPageBreak(
    @Injected context: MutableContext,
    @Name("maxdepth") maxDepth: Int,
): VoidValue {
    if (maxDepth < 0) {
        throw IllegalArgumentException("Heading depth cannot be negative.")
    }

    context.options.autoPageBreakHeadingMaxDepth = maxDepth
    return VoidValue
}

/**
 * Disables automatic page breaks when a heading is found.
 * @see autoPageBreak
 * @wiki Page break
 */
@Name("noautopagebreak")
fun disableAutoPageBreak(
    @Injected context: MutableContext,
) = autoPageBreak(context, 0)

/**
 * Creates an invisible marker that points to a specific location in the document,
 * and can be referenced by other elements as would happen with a regular heading.
 * It can be particularly useful when using a table of contents.
 * @param name name of the marker
 * @return a wrapped [Heading] marker node
 * @see tableOfContents
 * @wiki Table of contents
 */
fun marker(name: InlineMarkdownContent) = Heading.marker(name.children).wrappedAsValue()

/**
 * Generates a table of contents for the document.
 * @param title title of the table of contents. If unset, the default title is used
 * @param maxDepth maximum depth of the table of contents
 * @param focusedItem if set, adds focus to the item of the table of contents with the same text content as this argument.
 *                    Inline style (strong, emphasis, etc.) is ignored when comparing the text content.
 * @return a wrapped [TableOfContents] node
 * @wiki Table of contents
 */
@Name("tableofcontents")
fun tableOfContents(
    @LikelyNamed title: InlineMarkdownContent? = null,
    @Name("maxdepth") maxDepth: Int = 3,
    @Name("focus") focusedItem: InlineMarkdownContent? = null,
): NodeValue =
    TableOfContentsView(
        title?.children,
        maxDepth,
        focusedItem?.children,
    ).wrappedAsValue()<|MERGE_RESOLUTION|>--- conflicted
+++ resolved
@@ -327,14 +327,9 @@
 fun paragraphStyle(
     @Injected context: Context,
     @Name("lineheight") lineHeight: Number? = null,
-<<<<<<< HEAD
+    @Name("letterspacing") letterSpacing: Number? = null,
     @LikelyNamed spacing: Number? = null,
     @LikelyNamed indent: Number? = null,
-=======
-    @Name("letterspacing") letterSpacing: Number? = null,
-    spacing: Number? = null,
-    indent: Number? = null,
->>>>>>> f5a8c202
 ): VoidValue {
     with(context.documentInfo.layout.paragraphStyle) {
         this.lineHeight = lineHeight?.toDouble() ?: this.lineHeight
