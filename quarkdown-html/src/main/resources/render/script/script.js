--- conflicted
+++ resolved
@@ -314,11 +314,7 @@
     if (scrollRestored || !(storedScrollY || stickyToEnd)) return;
 
     const y = stickyToEnd ? getScrollHeight() : storedScrollY;
-<<<<<<< HEAD
-    console.log("Restoring scroll position to", y, "sticky to end = ", stickyToEnd);
-=======
     console.log("Restoring scroll position to", y, "sticky to end =", stickyToEnd);
->>>>>>> 5e3e3441
     scrollRestored = true;
     requestAnimationFrame(() => {
         window.scrollTo({top: y, behavior: "auto"});
